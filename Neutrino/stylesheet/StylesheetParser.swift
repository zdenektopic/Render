import Foundation

public enum ParseError: Error {
  /// Illegal format for the stylesheet.
  case malformedStylesheetStructure(message: String?)
<<<<<<< HEAD
  /// An illegal use of a '!!func' in the stylesheet.
=======
  /// The '!!function' has an invalid number of arguments.
>>>>>>> 476fe8f0
  case illegalNumberOfArguments(function: String?)
}

public class UIStylesheetParser {
  /// The parsed *Yaml* document.
  public var defs: [String: [String: UIStylesheetRule]] = [:]

  /// Returns the rule named 'name' of a specified style.
  public func rule(style: String, name: String) -> UIStylesheetRule? {
    return defs[style]?[name]
  }

  /// Parses the markup content passed as argument.
  public func parse(yaml string: String) throws {
    let yaml = try Yaml.load(string)
    guard let root = yaml.dictionary else {
      throw ParseError.malformedStylesheetStructure(message: "The root node should be a map.")
    }
    // Parses the top level definitions.
    var yamlDefs: [String: [String: UIStylesheetRule]] = [:]
    for (key, value) in root {
      guard var defDic = value.dictionary, let defKey = key.string else {
        throw ParseError.malformedStylesheetStructure(message:"Definitions should be maps.")
      }
      // In yaml definitions can inherit from others using the <<: *ID expression. e.g.
      // myDef: &_myDef
      //   foo: 1
      // myOtherDef: &_myOtherDef
      //   <<: *_myDef
      //   bar: 2
      var defs: [String: UIStylesheetRule] = [:]
      if let inherit = defDic["<<"]?.dictionary {
        for (ik, iv) in inherit {
          guard let isk = ik.string else {
            throw ParseError.malformedStylesheetStructure(message: "Invalid rule key.")
          }
          defs[isk] = try UIStylesheetRule(key: isk, value: iv)
        }
      }
      for (k, v) in defDic {
        guard let sk = k.string, sk != "<<" else { continue }
        defs[sk] = try UIStylesheetRule(key: sk, value: v)
      }
      yamlDefs[defKey] = defs
    }
    self.defs = yamlDefs
  }
}

/// Represents a rule for a style definition.
public class UIStylesheetRule: CustomStringConvertible {
  enum ValueType: String {
    case expression
    case bool
    case number
    case string
    case font
    case color
    case undefined
  }
  private typealias ConditionalStoreType = [(Expression, Any?)]

  /// The key for this value.
  var key: String
  /// The value type.
  var type: ValueType!
  /// The computed value.
  var store: Any?
  /// Whether ther store is of type [(Expression, Any?)].
  var isConditional: Bool = false

  init(key: String, value: Yaml) throws {
    self.key = key
    let (type, store, isConditional) = try parseValue(for: value)
    (self.type, self.store, self.isConditional) = (type, store, isConditional)
  }

  public var integer: Int {
    return (nsNumber as? Int) ?? 0
  }

  public var cgFloat: CGFloat {
    return (nsNumber as? CGFloat) ?? 0
  }

  public var bool: Bool {
    return (nsNumber as? Bool) ?? false
  }

  public var font: UIFont {
    return castType(type: .font, default: UIFont.init())
  }

  public var color: UIColor {
    return castType(type: .color, default: UIColor.init())
  }

  public var string: String {
    return castType(type: .string, default: String.init())
  }

  private func castType<T>(type: ValueType, default: T) -> T {
    guard self.type == type else { return `default` }
    if isConditional { return evaluateConditional(variable: self.store, default: `default`) }
    if let value = self.store as? T { return value }
    return `default`
  }

  private func evaluateConditional<T>(variable: Any?, default: T) -> T {
    if let store = variable as? ConditionalStoreType {
      for entry in store.map({ ($0.0, $0.1 as? T) }) {
        guard let value = entry.1 else { continue }
        if let result = try? entry.0.evaluate(), result > 0 {
          return value
        }
      }
    }
    return `default`
  }

  static private let defaultExpression = Expression("0")
  public var nsNumber: NSNumber {
    if type == .expression {
      let expression = castType(type: .expression, default: UIStylesheetRule.defaultExpression)
      let double = (try? expression.evaluate()) ?? 0
      return NSNumber(value: double)
    }
    if type == .bool || type == .number, let nsNumber = store as? NSNumber {
      return nsNumber
    }
    return NSNumber(value: 0)
  }

  /// Parse the rhs value of a rule.
  private func parseValue(for yaml: Yaml) throws -> (ValueType, Any?, Bool) {
    switch yaml {
    case .bool(let v): return(.bool, v, false)
    case .double(let v): return (.number, v, false)
    case .int(let v): return (.number, v, false)
    case .string(let v):
      let result = try parse(string: v)
      return (result.0, result.1, false)
    case .dictionary(let v):
      let result = try parse(conditionalDictionary: v)
      return (result.0, result.1, true)
    default: return (.undefined, nil, false)
    }
  }

  /// Parse a map value.
  /// - Note: The lhs is an expression and the rhs a value. 'default' is a tautology.
  private func parse(conditionalDictionary: [Yaml: Yaml]) throws -> (ValueType, Any?) {
    var types: [ValueType] = []
    var result: ConditionalStoreType = []
    for (key, yaml) in conditionalDictionary {
      guard let string = key.string, let expression = parseExpression(string) else {
        throw ParseError.malformedStylesheetStructure(message: "\(key) is not a valid expression.")
      }
      let value = try parseValue(for: yaml)
      let tuple = (UIStylesheetExpression.builder(expression), value.1)
      types.append(value.0)
      if string.contains("default") {
        result.append(tuple)
      } else {
        result.insert(tuple, at: 0)
      }
    }
    return (types.first ?? .undefined, result)
  }

  /// Parse a string value.
  /// - Note: This could be an expression (e.g. "${1==1}"), a function (e.g. "!!font(Arial, 42)")
  /// or a simple string.
  private func parse(string: String) throws -> (ValueType, Any?) {
    struct Token {
      static let functionBrackets = ("(", ")")
      static let functionDelimiters = (",")
      static let fontFunction = "!!font"
      static let sizeFunction = "!!size"
      static let colorFunction = "!!color"
    }
    func expression(from string: String) -> Expression? {
      if let exprString = parseExpression(string) {
        return UIStylesheetExpression.builder(exprString)
      }
      return nil
    }
    // Returns the arguments of the function 'function' as an array of strings.
    func arguments(for function: String) -> [String] {
      let substring = string
        .replacingOccurrences(of: function, with: "")
        .replacingOccurrences(of: Token.functionBrackets.0, with: "")
        .replacingOccurrences(of: Token.functionBrackets.1, with: "")
      return substring.components(separatedBy: Token.functionDelimiters)
    }
    // Numbers are boxed as NSNumber.
    func parse(numberFromString string: String) -> NSNumber {
      if let expr = expression(from: string) {
        return NSNumber(value: (try? expr.evaluate()) ?? 0)
      } else {
        return NSNumber(value: (string as NSString).doubleValue)
      }
    }
    // !!expression
    if let expression = expression(from: string) {
      return (.expression, expression)
    }
    // !!font
    if string.hasPrefix(Token.fontFunction) {
      let args = arguments(for: Token.fontFunction)
      guard args.count == 2 else {
        throw ParseError.illegalNumberOfArguments(function: Token.fontFunction)
      }
      let size: CGFloat = CGFloat(parse(numberFromString: args[1]).floatValue)
      return (.font, args[0] == "system" ?
        UIFont.systemFont(ofSize: size) : UIFont(name:  args[0], size: size))
    }
    // !!color
    if string.hasPrefix(Token.colorFunction) {
      let args = arguments(for: Token.colorFunction)
      guard args.count == 1 else {
        throw ParseError.illegalNumberOfArguments(function: Token.colorFunction)
      }
      return (.color, UIColor(hex: args[0]) ?? .black)
    }
    // !!str
    return (.string, string)
  }

  /// Parse an expression.
  /// - Note: The expression delimiters is ${EXPR}.
  private func parseExpression(_ string: String) -> String? {
    struct Token {
      static let expression = "$"
      static let expressionBrackets = ("{", "}")
    }
    guard string.hasPrefix(Token.expression) else { return nil }
    let substring = string
      .replacingOccurrences(of: Token.expression, with: "")
      .replacingOccurrences(of: Token.expressionBrackets.0, with: "")
      .replacingOccurrences(of: Token.expressionBrackets.1, with: "")
    return substring
  }

  /// A textual representation of this instance.
  public var description: String {
    return type.rawValue
  }
}

// MARK: Expression Constants

struct UIStylesheetExpression {

  private static let constants: [String: Double] = [
    // Idiom.
    "iPhoneSE": Double(UIScreenStateFactory.Idiom.iPhoneSE.rawValue),
    "iPhone8": Double(UIScreenStateFactory.Idiom.iPhone8.rawValue),
    "iPhone8Plus": Double(UIScreenStateFactory.Idiom.iPhone8Plus.rawValue),
    "iPhoneX": Double(UIScreenStateFactory.Idiom.iPhoneX.rawValue),
    "iPad": Double(UIScreenStateFactory.Idiom.iPad.rawValue),
    "tv": Double(UIScreenStateFactory.Idiom.tv.rawValue),
    // Bounds.
    "iPhoneSE.height": Double(568),
    "iPhone8.height": Double(667),
    "iPhone8Plus.height": Double(736),
    "iPhoneX.height": Double(812),
    "iPhoneSE.width": Double(320),
    "iPhone8.width": Double(375),
    "iPhone8Plus.width": Double(414),
    "iPhoneX.width": Double(375),
    // Orientation and Size Classes.
    "Orientation.portait": Double(UIScreenStateFactory.Orientation.portrait.rawValue),
    "Orientation.landscape": Double(UIScreenStateFactory.Orientation.portrait.rawValue),
    "SizeClass.compact": Double(UIScreenStateFactory.SizeClass.compact.rawValue),
    "SizeClass.regular": Double(UIScreenStateFactory.SizeClass.regular.rawValue),
    "SizeClass.unspecified": Double(UIScreenStateFactory.SizeClass.unspecified.rawValue),
    // Yoga.
    "inherit": Double(0),
    "ltr": Double(1),
    "rtl": Double(2),
    "auto": Double(0),
    "flexStart": Double(1),
    "center": Double(2),
    "flexEnd": Double(3),
    "stretch": Double(4),
    "baseline": Double(5),
    "spaceBetween": Double(6),
    "spaceAround": Double(7),
    "flex": Double(0),
    "none": Double(1),
    "column": Double(0),
    "columnReverse": Double(1),
    "row": Double(2),
    "rowReverse": Double(3),
    "visible": Double(0),
    "hidden": Double(1),
    "absolute": Double(2),
    "noWrap": Double(0),
    "wrap": Double(1),
    "wrapReverse": Double(2),
    // Font Weigths.
    "FontWeight.ultralight": Double(-0.800000011920929),
    "FontWeight.thin": Double(-0.600000023841858),
    "FontWeight.light": Double(-0.400000005960464),
    "FontWeight.regular": Double(0),
    "FontWeight.medium": Double(0.230000004172325),
    "FontWeight.semibold": Double(0.300000011920929),
    "FontWeight.bold": Double(0.400000005960464),
    "FontWeight.heavy": Double(0.560000002384186),
    "FontWeight.black": Double(0.620000004768372),
    // Text Alignment.
    "TextAlignment.left": Double(0),
    "TextAlignment.center": Double(1),
    "TextAlignment.right": Double(2),
    "TextAlignment.justified": Double(3),
    "TextAlignment.natural": Double(4),
    // Line Break Mode.
    "LineBreakMode.byWordWrapping": Double(0),
    "LineBreakMode.byCharWrapping": Double(1),
    "LineBreakMode.byClipping": Double(2),
    "LineBreakMode.byTruncatingHead": Double(3),
    "LineBreakMode.byTruncatingMiddle": Double(4),
    // Image Orientation.
    "ImageOrientation.up": Double(0),
    "ImageOrientation.down": Double(1),
    "ImageOrientation.left": Double(2),
    "ImageOrientation.right": Double(3),
    "ImageOrientation.upMirrored": Double(4),
    "ImageOrientation.downMirrored": Double(5),
    "ImageOrientation.leftMirrored": Double(6),
    "ImageOrientation.rightMirrored": Double(7),
    // Image Resizing Mode.
    "ImageResizingMode.title": Double(0),
    "ImageResizingMode.stretch": Double(1),
    ]

  private static let symbols: [Expression.Symbol: Expression.Symbol.Evaluator] = [
    .variable("idiom"): { _ in
      Double(UIScreenStateFactory.default.state().idiom.rawValue) },
    .variable("orientation"): { _ in
      Double(UIScreenStateFactory.default.state().orientation.rawValue) },
    .variable("verticalSizeClass"): { _ in
      Double(UIScreenStateFactory.default.state().verticalSizeClass.rawValue) },
    .variable("horizontalSizeClass"): { _ in
      Double(UIScreenStateFactory.default.state().verticalSizeClass.rawValue) },
    ]

  /// The default *Expression* builder function.
  static func builder(_ string: String) -> Expression {
    return Expression(string,
                      options: [Expression.Options.boolSymbols, Expression.Options.pureSymbols],
                      constants: UIStylesheetExpression.constants,
                      symbols: UIStylesheetExpression.symbols)
  }
}<|MERGE_RESOLUTION|>--- conflicted
+++ resolved
@@ -3,11 +3,7 @@
 public enum ParseError: Error {
   /// Illegal format for the stylesheet.
   case malformedStylesheetStructure(message: String?)
-<<<<<<< HEAD
   /// An illegal use of a '!!func' in the stylesheet.
-=======
-  /// The '!!function' has an invalid number of arguments.
->>>>>>> 476fe8f0
   case illegalNumberOfArguments(function: String?)
 }
 
@@ -343,7 +339,7 @@
     // Image Resizing Mode.
     "ImageResizingMode.title": Double(0),
     "ImageResizingMode.stretch": Double(1),
-    ]
+  ]
 
   private static let symbols: [Expression.Symbol: Expression.Symbol.Evaluator] = [
     .variable("idiom"): { _ in
